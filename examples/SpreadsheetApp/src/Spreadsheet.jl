--- conflicted
+++ resolved
@@ -77,12 +77,6 @@
 # The manifest and the attributes (valid_cells and cell_text) must be maintained together,
 # so we should always use this Setter function to update the cell text.
 function set_cell_text!(ss::Spreadsheet, id::CellId, text::String)
-<<<<<<< HEAD
-    new_valid_cells = copy(ss.valid_cells[])
-    push!(new_valid_cells, id)
-    ss.valid_cells[] = new_valid_cells
-    ss.cell_text[id] = text
-=======
     if isempty(text)
         current_valid_cells = ss.valid_cells[]
         if id in current_valid_cells
@@ -96,7 +90,6 @@
         ss.valid_cells[] = new_valid_cells
         ss.cell_text[id] = text
     end
->>>>>>> f53f64f5
 end
 
 
